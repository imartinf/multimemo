--- conflicted
+++ resolved
@@ -11,23 +11,12 @@
 import transformers
 import psutil
 from tqdm import tqdm
-<<<<<<< HEAD
 from transformers import TrainingArguments, VivitConfig, VivitForVideoClassification, VivitImageProcessor
-
-import wandb
-
-from src.tools.training_utils import CustomTrainer, VideoDataset
-
-=======
-from transformers import (AutoConfig, AutoModel, EarlyStoppingCallback, Trainer, TrainingArguments,
-                          VivitConfig, VivitForVideoClassification,
-                          VivitImageProcessor, VivitModel)
 
 import wandb
 
 from src.tools.training_utils import VideoDataset, CustomTrainer
 from src.tools.video_processing import create_segment_database
->>>>>>> 3c15e70c
 
 # Function to generate a random number between 0 and 1
 def generate_random_number():
@@ -45,15 +34,9 @@
                 video_dict[video_path] = random_number
     return video_dict
 
-<<<<<<< HEAD
 
 def collate_fn(examples):
     pixel_values = torch.stack([example[0]["pixel_values"] for example in examples])
-=======
-def collate_fn(examples):
-    pixels = [example[0]["pixel_values"] for example in examples]
-    pixel_values = torch.stack(pixels)
->>>>>>> 3c15e70c
     labels = torch.tensor([example[1] for example in examples])
     return {"pixel_values": pixel_values, "labels": labels}
 
@@ -74,19 +57,12 @@
 def model_init(trial):
     config = VivitConfig.from_pretrained("google/vivit-b-16x2-kinetics400")
     config.num_labels = 1
-<<<<<<< HEAD
-    config.num_frames = 16
-    if trial is None or "num_frames" not in trial.keys():
-        config.num_frames = 16
-        config.video_size = [16, 224, 224]
-=======
     config.num_frames = 15
     config.num_attention_heads = 8
     config.num_hidden_layers = 8
     if trial is None or 'num_frames' not in trial.keys():
         config.num_frames = 15
         config.video_size = [15, 224, 224]
->>>>>>> 3c15e70c
     if trial is not None:
         for k, v in trial.items():
             # Check if keys are in config
@@ -102,22 +78,7 @@
 
 def model_init_finetune(trial):
     model = VivitForVideoClassification.from_pretrained(
-<<<<<<< HEAD
-        "google/vivit-b-16x2-kinetics400", num_labels=1, ignore_mismatched_sizes=True
-    )
-    # Freeze all layers except the last one
-=======
         "google/vivit-b-16x2-kinetics400", num_labels=1, ignore_mismatched_sizes=True)
-    # # Freeze all layers except last encoder and regression head
->>>>>>> 3c15e70c
-    # for param in model.parameters():
-    #     param.requires_grad = False
-    # for param in model.classifier.parameters():
-    #     param.requires_grad = True
-    # # Unfreeze last three transformer blocks
-    # for param in model.vivit.encoder.layer[-5:].parameters():
-    #     param.requires_grad = True
-    # Append sigmoid activation to regression head
     model.classifier = nn.Sequential(model.classifier, nn.Sigmoid())
     return model
 
@@ -132,11 +93,7 @@
             # Epochs are ints
             # "num_train_epochs": {"value": 10},
             # "per_device_train_batch_size": {"value": 4},
-<<<<<<< HEAD
-            "warmup_ratio": {"value": 0.4},
-=======
             # "warmup_ratio": {'value': 0.4},
->>>>>>> 3c15e70c
             # Set evaluation batch size equal to training batch size
             # "per_device_eval_batch_size": {"ref": "per_device_train_batch_size"},
             # "gradient_accumulation_steps": {"values": [1, 2, 4, 8, 16]},
@@ -148,12 +105,8 @@
         "name": f"validation-gradient-accumulation-steps-finetune-{trial_name}-magerit",
     }
 
-<<<<<<< HEAD
 
 def check_cpu_usage(logger):
-=======
-def check_cpu_usage(logging):
->>>>>>> 3c15e70c
     # Get current CPU usage
     cpu_usage = psutil.cpu_percent()
     logging.info(f"Current CPU usage: {cpu_usage}%")
@@ -170,46 +123,6 @@
 @click.argument("exp_name", type=click.STRING)
 @click.argument("log_dir", type=click.Path(writable=True))
 # video_dir defaults to base_dir
-<<<<<<< HEAD
-@click.option("--video_dir", type=click.Path(exists=True), default=None)
-@click.option("--method", type=click.STRING, default="pytorch")
-@click.option("--param_search", type=click.BOOL, default=False)
-@click.option("--finetune", type=click.BOOL, default=False)
-@click.option("--batch_size", type=click.INT, default=4)
-@click.option("--learning_rate", type=click.FLOAT, default=5e-5)
-@click.option("--num_epochs", type=click.INT, default=1)
-@click.option("--sample", type=click.FLOAT, default=1)
-def main(
-    base_dir,
-    exp_name,
-    log_dir,
-    video_dir,
-    method,
-    param_search,
-    finetune,
-    learning_rate,
-    batch_size,
-    num_epochs,
-    sample,
-):
-    # Setup logging using click
-    log_file = os.path.join(log_dir, f"logger-{exp_name}.log")
-    logging.basicConfig(filename=log_file, level=logging.INFO)
-    logger = logging.getLogger(__name__)
-    logger.info("running experiment")
-    logger.info(f"base dir is: {base_dir}")
-    logger.info(f"exp name is: {exp_name}")
-    logger.info(f"log dir is: {log_dir}")
-    logger.info(f"video dir is: {video_dir}")
-    logger.info(f"method is: {method}")
-    logger.info(f"finetune is: {finetune}")
-    logger.info(f"batch size is: {batch_size}")
-    logger.info(f"num epochs is: {num_epochs}")
-    logger.info(f"sample is: {sample}")
-    logger.info(f"param search is: {param_search}")
-
-    logger.info(f"Is CUDA available? {torch.cuda.is_available()}")
-=======
 @click.option('--video_dir', type=click.Path(exists=True), default=None)
 @click.option('--method', type=click.STRING, default='pytorch')
 @click.option('--param_search', type=click.BOOL, default=False)
@@ -240,7 +153,6 @@
     logging.info(f'saliency scores is: {saliency_scores}')
 
     logging.info(f"Is CUDA available? {torch.cuda.is_available()}")
->>>>>>> 3c15e70c
     if torch.cuda.is_available():
         logging.info(f"Number of CUDA devices: {torch.cuda.device_count()}")
         logging.info(f"Current CUDA device: {torch.cuda.current_device()}")
@@ -278,22 +190,11 @@
         if not finetune:
             model_ft = VivitForVideoClassification(config)
         else:
-<<<<<<< HEAD
-            model_ft = VivitForVideoClassification.from_pretrained(
-                model_ckpt, num_labels=1, ignore_mismatched_sizes=True
-            )
-            # check_cpu_usage(logger)
-            if torch.cuda.is_available():
-                logger.info(
-                    f"Current GPU memory usage: {torch.cuda.memory_allocated(torch.device('cuda'))/1024**3} GB"
-                )
-=======
             # model_ft = VivitForVideoClassification.from_pretrained(
             #     model_ckpt, num_labels=1, ignore_mismatched_sizes=True)
             # check_cpu_usage(logging)
             if torch.cuda.is_available():
                 logging.info(f"Current GPU memory usage: {torch.cuda.memory_allocated(torch.device('cuda'))/1024**3} GB")
->>>>>>> 3c15e70c
             # Freeze all layers except the last one
             # for param in model_ft.parameters():
             #     param.requires_grad = False
@@ -301,11 +202,7 @@
             #     param.requires_grad = True
         num_frames_to_sample = config.num_frames
         sample_rate = image_processor.resample
-<<<<<<< HEAD
-        model_ft.to(torch.device("cuda") if torch.cuda.is_available() else torch.device("cpu"))
-=======
         # model_ft.to(torch.device('cuda') if torch.cuda.is_available() else torch.device('cpu'))
->>>>>>> 3c15e70c
     else:
         num_frames_to_sample = config.num_frames
         sample_rate = image_processor.resample
@@ -323,25 +220,6 @@
     # This is done to avoid errors with some videos
     num_of_resampled_videos = 0
     for filename in pd.concat([train_data, test_data], ignore_index=True).filename.values:
-<<<<<<< HEAD
-        # check_cpu_usage(logger)
-        if filename.endswith("_resampled.mp4"):
-            original_filename = filename.replace("_resampled.mp4", ".mp4")
-            if os.path.exists(original_filename):
-                num_of_resampled_videos += 1
-                logging.info(f"Replacing {filename} with {original_filename}")
-                train_data["filename"] = train_data["filename"].replace(filename, original_filename)
-                test_data["filename"] = test_data["filename"].replace(filename, original_filename)
-    logging.info(f"Replaced {num_of_resampled_videos} videos with their resampled versions.")
-
-    # check_cpu_usage(logger)
-
-    train_dataset = VideoDataset(
-        train_data, "filename", "mem_score", num_frames_to_sample, sample_rate, video=True, processor=image_processor
-    )
-    test_dataset = VideoDataset(
-        test_data, "filename", "mem_score", num_frames_to_sample, sample_rate, video=True, processor=image_processor
-=======
         # check_cpu_usage(logging)
         if not filename.endswith("_resampled.mp4") and os.path.exists(os.path.splitext(filename)[0] + "_resampled.mp4"):
             # logging.info(f"Found resampled version of {filename}. Replacing it.")
@@ -385,7 +263,6 @@
         processor=image_processor,
         frame_sample_strategy="center" if frame_sample_strategy == "all-segments" else frame_sample_strategy,
         saliency_scores=saliency_scores
->>>>>>> 3c15e70c
     )
 
     # check_cpu_usage(logging)
@@ -394,13 +271,8 @@
     new_model_name = f"{model_name}-memento-{exp_name}"
 
     # Train using native pytorch
-<<<<<<< HEAD
-    if method == "pytorch":
-        logger.info("Training using native pytorch")
-=======
     if method == 'pytorch':
         logging.info("Training using native pytorch")
->>>>>>> 3c15e70c
         metric = evaluate.load("spearmanr")
         device = torch.device("cuda" if torch.cuda.is_available() else "cpu")
         # check_cpu_usage(logging)
@@ -456,13 +328,6 @@
             learning_rate=learning_rate,
             num_train_epochs=num_epochs,
             auto_find_batch_size=True,
-<<<<<<< HEAD
-            # per_device_train_batch_size=batch_size,
-            # per_device_eval_batch_size=batch_size,
-            # gradient_accumulation_steps=16,
-            # tf32=True,
-            # warmup_ratio=0.1,
-=======
             per_device_train_batch_size=32,
             per_device_eval_batch_size=32,
             #gradient_accumulation_steps=16,
@@ -470,7 +335,6 @@
             # optim="sgd",
             lr_scheduler_type="linear",
             # warmup_ratio=0.02,
->>>>>>> 3c15e70c
             logging_steps=10,
             logging_dir=os.path.join(BASE_DIR, "logs", new_model_name),
             load_best_model_at_end=True,
@@ -490,11 +354,7 @@
             data_collator=collate_fn,
             compute_metrics=compute_spearman,
             model_init=model_init if not finetune else model_init_finetune,
-<<<<<<< HEAD
-=======
             callbacks=[EarlyStoppingCallback(early_stopping_patience=5, early_stopping_threshold=0.001)],
-
->>>>>>> 3c15e70c
         )
 
         if not param_search:
